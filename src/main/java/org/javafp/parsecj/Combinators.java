--- conflicted
+++ resolved
@@ -4,12 +4,9 @@
 
 import java.util.Optional;
 import java.util.function.*;
-<<<<<<< HEAD
-=======
 
 import static org.javafp.parsecj.ConsumedT.*;
 import static org.javafp.parsecj.Merge.*;
->>>>>>> f572e36e
 
 /**
  * A collection of parser combinator functions.
